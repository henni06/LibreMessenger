<?xml version="1.0" encoding="utf-8"?>
<resources xmlns:tools="http://schemas.android.com/tools" tools:ignore="MissingTranslation">

	<string name="app_name" translatable="false">Briar</string>
	<string name="app_package" translatable="false">org.briarproject.briar.android</string>

	<!-- Setup -->
	<string name="setup_title">Welcome to Briar</string>
	<string name="setup_name_explanation">Your nickname will be shown next to any content you post. You can\'t change it after creating your account.</string>
	<string name="setup_next">Next</string>
	<string name="setup_password_intro">Choose a Password</string>
	<string name="setup_password_explanation">Your Briar account is stored encrypted on your device, not in the cloud. If you forget your password or uninstall Briar, there\'s no way to recover your account.\n\nChoose a long password that\'s hard to guess, such as four random words, or ten random letters, numbers and symbols.</string>
	<string name="setup_doze_title">Background Connections</string>
	<string name="setup_doze_intro">To receive messages, Briar needs to stay connected in the background.</string>
	<string name="setup_doze_explanation">To receive messages, Briar needs to stay connected in the background. Please disable battery optimizations so Briar can stay connected.</string>
	<string name="setup_doze_button">Allow Connections</string>
	<string name="choose_nickname">Choose your nickname</string>
	<string name="choose_password">Choose your password</string>
	<string name="confirm_password">Confirm your password</string>
	<string name="name_too_long">Name is too long</string>
	<string name="password_too_weak">Password is too weak</string>
	<string name="passwords_do_not_match">Passwords do not match</string>
	<string name="create_account_button">Create Account</string>
	<string name="more_info">More Information</string>
	<string name="don_t_ask_again">Don\'t ask again</string>

	<string name="setup_huawei_text">Please tap the button below and make sure Briar is protected in the \"Protected Apps\" screen.</string>
	<string name="setup_huawei_button">Protect Briar</string>
	<string name="setup_huawei_help">If Briar is not added to the protected apps list, it will be unable to run in the background.</string>
	<string name="warning_dozed">%s was unable to run in the background</string>

	<!-- Login -->
	<string name="enter_password">Password</string>
	<string name="try_again">Wrong password, try again</string>
	<string name="sign_in_button">Sign In</string>
	<string name="forgotten_password">I have forgotten my password</string>
	<string name="dialog_title_lost_password">Lost Password</string>
	<string name="dialog_message_lost_password">Your Briar account is stored encrypted on your device, not in the cloud, so we can\'t reset your password. Would you like to delete your account and start again?\n\nCaution: Your identities, contacts and messages will be permanently lost.</string>
	<string name="startup_failed_notification_title">Briar could not start</string>
	<string name="startup_failed_notification_text">Tap for more information.</string>
	<string name="startup_failed_activity_title">Briar Startup Failure</string>
	<string name="startup_failed_db_error">For some reason, your Briar database is corrupted beyond repair. Your account, your data and all your contacts are lost. Unfortunately, you need to reinstall Briar or set up a new account by choosing \'I have forgotten my password\' at the password prompt.</string>
	<string name="startup_failed_data_too_old_error">Your account was created with an old version of this app and cannot be opened with this version. You must either reinstall the old version or set up a new account by choosing \'I have forgotten my password\' at the password prompt.</string>
	<string name="startup_failed_data_too_new_error">This version of the app is too old. Please upgrade to the latest version and try again.</string>
	<string name="startup_failed_service_error">Briar was unable to start a required plugin. Reinstalling Briar usually solves this problem. However, please note that you will then lose your account and all data associated with it since Briar is not using central servers to store your data on.</string>
	<plurals name="expiry_warning">
		<item quantity="one">This is a test version of Briar. Your account will expire in %d day and cannot be renewed.</item>
		<item quantity="other">This is a test version of Briar. Your account will expire in %d days and cannot be renewed.</item>
	</plurals>
	<string name="expiry_update">The testing expiry date has been extended. Your account will now expire in %d days.</string>
	<string name="expiry_date_reached">This software has expired.\nThank you for testing!</string>
	<string name="download_briar">To continue using Briar, please download version 1.0.</string>
	<string name="create_new_account">You will need to create a new account, but you can use the same nickname.</string>
	<string name="download_briar_button">Download Briar 1.0</string>
	<string name="startup_open_database">Decrypting Database…</string>
	<string name="startup_migrate_database">Upgrading Database…</string>
	<string name="startup_compact_database">Compacting Database…</string>

	<!-- Navigation Drawer -->
	<string name="nav_drawer_open_description">Open the navigation drawer</string>
	<string name="nav_drawer_close_description">Close the navigation drawer</string>
	<string name="contact_list_button">Contacts</string>
	<string name="groups_button">Private Groups</string>
	<string name="forums_button">Forums</string>
	<string name="blogs_button">Blogs</string>
	<!-- This is part of the main menu. The app will be locked when this is tapped. -->
	<string name="lock_button">Lock App</string>
	<string name="settings_button">Settings</string>
	<string name="sign_out_button">Sign Out</string>

	<!-- Transports -->
	<string name="transport_tor">Internet</string>
	<string name="transport_bt">Bluetooth</string>
	<string name="transport_lan">Wi-Fi</string>

	<!-- Notifications -->
	<string name="reminder_notification_title">Signed out of Briar</string>
	<string name="reminder_notification_text">Tap to sign back in.</string>
	<string name="reminder_notification_channel_title">Briar Sign-in Reminder</string>
	<string name="reminder_notification_dismiss">Dismiss</string>
	<string name="ongoing_notification_title">Signed into Briar</string>
	<string name="ongoing_notification_text">Touch to open Briar.</string>
	<plurals name="private_message_notification_text">
		<item quantity="one">New private message.</item>
		<item quantity="other">%d new private messages.</item>
	</plurals>
	<plurals name="group_message_notification_text">
		<item quantity="one">New group message.</item>
		<item quantity="other">%d new group messages.</item>
	</plurals>
	<plurals name="forum_post_notification_text">
		<item quantity="one">New forum post.</item>
		<item quantity="other">%d new forum posts.</item>
	</plurals>
	<plurals name="blog_post_notification_text">
		<item quantity="one">New blog post.</item>
		<item quantity="other">%d new blog posts.</item>
	</plurals>

	<!-- Misc -->
	<string name="now">now</string>
	<string name="show">Show</string>
	<string name="hide">Hide</string>
	<string name="ok">OK</string>
	<string name="cancel">Cancel</string>
	<string name="got_it">Got it</string>
	<string name="delete">Delete</string>
	<string name="accept">Accept</string>
	<string name="decline">Decline</string>
	<string name="options">Options</string>
	<string name="online">Online</string>
	<string name="offline">Offline</string>
	<string name="send">Send</string>
	<string name="allow">Allow</string>
	<string name="open">Open</string>
	<string name="no_data">No data</string>
	<string name="ellipsis">…</string>
	<string name="text_too_long">The entered text is too long</string>
	<string name="show_onboarding">Show Help Dialog</string>
	<string name="fix">Fix</string>
	<string name="help">Help</string>
	<string name="sorry">Sorry</string>

	<!-- Contacts and Private Conversations-->
	<string name="no_contacts">No contacts to show</string>
	<string name="no_contacts_action">Tap the + icon to add a contact</string>
	<string name="date_no_private_messages">No messages.</string>
	<string name="no_private_messages">No messages to show</string>
	<string name="message_hint">Type message</string>
	<string name="image_caption_hint">Add a caption (optional)</string>
	<string name="image_attach">Attach image</string>
	<string name="image_attach_error">Could not attach image</string>
	<string name="set_contact_alias">Change contact name</string>
	<string name="set_contact_alias_hint">Contact name</string>
	<string name="set_alias_button">Change</string>
	<string name="delete_contact">Delete contact</string>
	<string name="dialog_title_delete_contact">Confirm Contact Deletion</string>
	<string name="dialog_message_delete_contact">Are you sure that you want to remove this contact and all messages exchanged with this contact?</string>
	<string name="contact_deleted_toast">Contact deleted</string>
	<!-- This is shown in the action bar when opening an image in fullscreen that the user sent -->
	<string name="you">You</string>
	<string name="save_image">Save image</string>
	<string name="dialog_title_save_image">Save Image?</string>
	<string name="dialog_message_save_image">Saving this image will allow other apps to access it.\n\nAre you sure you want to save?</string>
	<string name="save_image_success">Image was saved</string>
	<string name="save_image_error">Could not save image</string>
	<string name="dialog_title_no_image_support">Images Unavailable</string>
	<string name="dialog_message_no_image_support">Your contact\'s Briar does not yet support image attachments. Once they upgrade you\'ll see a different icon.</string>
	<string name="dialog_title_image_support">You can now send images to this contact</string>
	<string name="dialog_message_image_support">Tap this icon to attach images.</string>

	<!-- Adding Contacts -->

	<string name="add_contact_title">Add Contact Nearby</string>
	<string name="face_to_face">You must meet up with the person you want to add as a contact.\n\nThis will prevent anyone from impersonating you or reading your messages in future.</string>
	<string name="continue_button">Continue</string>
	<string name="try_again_button">Try Again</string>
	<string name="waiting_for_contact_to_scan">Waiting for contact to scan and connect\u2026</string>
	<string name="exchanging_contact_details">Exchanging contact details\u2026</string>
	<string name="contact_added_toast">Contact added: %s</string>
	<string name="contact_already_exists">Contact %s already exists</string>
	<string name="qr_code_invalid">The QR code is invalid</string>
	<string name="qr_code_too_old">The QR code you have scanned comes from an older version of %s.\n\nPlease ask your contact to upgrade to the latest version and then try again.</string>
	<string name="qr_code_too_new">The QR code you have scanned comes from a newer version of %s.\n\nPlease upgrade to the latest version and then try again.</string>
	<string name="camera_error">Camera error</string>
	<string name="connecting_to_device">Connecting to device\u2026</string>
	<string name="authenticating_with_device">Authenticating with device\u2026</string>
	<string name="connection_error_title">Could not connect to your contact</string>
	<string name="connection_error_explanation">Please check that you\'re both connected to the same Wi-Fi network.</string>
	<string name="connection_error_feedback">If this problem persists, please <a href="feedback">send feedback</a> to help us improve the app.</string>

	<!-- Adding Contacts Remotely -->

	<string name="add_contact_remotely_title_case">Add Contact at a Distance</string>
	<string name="add_contact_nearby_title">Add contact nearby</string>
	<string name="add_contact_remotely_title">Add contact at a distance</string>
	<string name="contact_name_hint">Give contact a nickname</string>
	<string name="contact_link_intro">Enter the link from your contact here</string>
	<string name="contact_link_hint">Contact\'s link</string>
	<string name="paste_button">Paste</string>
	<string name="add_contact_button">Add contact</string>
	<string name="copy_button">Copy</string>
	<string name="share_button">Share</string>
	<string name="send_link_title">Exchange links</string>
	<string name="add_contact_choose_nickname">Choose Nickname</string>
	<string name="add_contact_choose_a_nickname">Enter a nickname</string>
	<string name="nickname_intro">Give your contact a nickname. Only you can see it.</string>
	<string name="your_link">Give this link to the contact you want to add</string>
	<string name="link_clip_label">Briar link</string>
	<string name="link_copied_toast">Link copied</string>
	<string name="adding_contact_error">There was an error adding the contact.</string>
	<string name="pending_contact_requests_snackbar">There are pending contact requests</string>
	<string name="pending_contact_requests">Pending Contact Requests</string>
	<string name="no_pending_contacts">No pending contacts</string>
	<string name="add_contact_remote_connecting">Connecting…</string>
	<string name="waiting_for_contact_to_come_online">Waiting for contact to come online…</string>
	<string name="connecting">Connecting…</string>
	<string name="adding_contact">Adding contact…</string>
	<string name="adding_contact_failed">Adding contact has failed</string>
	<string name="dialog_title_remove_pending_contact">Confirm Removal</string>
	<string name="dialog_message_remove_pending_contact">This contact is still being added. If you remove it now, it will not be added.</string>
	<string name="own_link_error">Enter your contact\'s link, not your own</string>
	<string name="nickname_missing">Please enter a nickname</string>
	<string name="invalid_link">Invalid link</string>
	<string name="unsupported_link">This link comes from a newer version of Briar. Please upgrade to the latest version and try again.</string>
	<string name="intent_own_link">You opened your own link. Use the one of the contact you want to add!</string>
	<string name="missing_link">Please enter a link</string>
	<!-- This is a numeral indicating the first step in a series of screens -->
	<string name="step_1">1</string>
	<!-- This is a numeral indicating the second step in a series of screens -->
	<string name="step_2">2</string>
	<plurals name="contact_added_notification_text">
		<item quantity="one">New contact added.</item>
		<item quantity="other">%d new contacts added.</item>
	</plurals>
<<<<<<< HEAD
	<string name="duplicate_link_dialog_title">Duplicate Link</string>
	<string name="duplicate_link_dialog_text_1">You already have a pending contact with this link: %s</string>
	<!-- This is a question asking whether two nicknames refer to the same person -->
	<string name="duplicate_link_dialog_text_2">Are %s and %s the same person?</string>
	<!-- This is a button for answering that two nicknames do indeed refer to the same person. This
	string will be used in a dialog button, so if the translation of this string is longer than 20
	characters, please use "Yes" instead, and use "No" for the "Different Person" button -->
	<string name="same_person_button">Same Person</string>
	<!-- This is a button for answering that two nicknames refer to different people. This string
	will be used in a dialog button, so if the translation of this string longer than 20 characters,
	please use "No" instead, and use "Yes" for the "Same Person" button -->
	<string name="different_person_button">Different Person</string>
	<string name="duplicate_link_dialog_text_3">%s and %s sent you the same link.\n\nOne of them may be trying to discover who your contacts are.\n\nDon\'t tell them you received the same link from someone else.</string>
	<string name="pending_contact_updated_toast">Pending contact updated</string>
=======
	<string name="adding_contact_slow_warning">Adding this contact is taking longer than usual</string>
	<string name="adding_contact_slow_title">Cannot Connect to Contact</string>
	<string name="adding_contact_slow_text">Adding this contact is taking longer than usual.\n\nPlease check that your contact has received your link and added you:</string>
	<string name="offline_state">No Internet connection</string>
>>>>>>> f13f9f53

	<!-- Introductions -->

	<string name="introduction_onboarding_title">Introduce your contacts</string>
	<string name="introduction_onboarding_text">You can introduce your contacts to each other, so they don\'t need to meet in person to connect on Briar.</string>
	<string name="introduction_menu_item">Make Introduction</string>
	<string name="introduction_activity_title">Select Contact</string>
	<string name="introduction_not_possible">You already have one introduction in progress with these contacts. Please allow for this to finish first. If you or your contacts are rarely online, this can take some time.</string>
	<string name="introduction_message_title">Introduce Contacts</string>
	<string name="introduction_message_hint">Add a message (optional)</string>
	<string name="introduction_button">Make Introduction</string>
	<string name="introduction_sent">Your introduction has been sent.</string>
	<string name="introduction_error">There was an error making the introduction.</string>
	<string name="introduction_response_error">Error when responding to introduction</string>
	<string name="introduction_request_sent">You have asked to introduce %1$s to %2$s.</string>
	<string name="introduction_request_received">%1$s has asked to introduce you to %2$s. Do you want to add %2$s to your contact list?</string>
	<string name="introduction_request_exists_received">%1$s has asked to introduce you to %2$s, but %2$s is already in your contact list. Since %1$s might not know that, you can still respond:</string>
	<string name="introduction_request_answered_received">%1$s has asked to introduce you to %2$s.</string>
	<string name="introduction_response_accepted_sent">You accepted the introduction to %1$s.</string>
	<string name="introduction_response_accepted_sent_info">Before %1$s gets added to your contacts, they need to accept the introduction as well. This might take some time.</string>
	<string name="introduction_response_declined_sent">You declined the introduction to %1$s.</string>
	<string name="introduction_response_accepted_received">%1$s accepted the introduction to %2$s.</string>
	<string name="introduction_response_declined_received">%1$s declined the introduction to %2$s.</string>
	<string name="introduction_response_declined_received_by_introducee">%1$s says that %2$s declined the introduction.</string>

	<!-- Private Groups -->
	<string name="groups_list_empty">No groups to show</string>
	<string name="groups_list_empty_action">Tap the + icon to create a group, or ask your contacts to share groups with you</string>
	<string name="groups_created_by">Created by %s</string>
	<plurals name="messages">
		<item quantity="one">%d message</item>
		<item quantity="other">%d messages</item>
	</plurals>
	<string name="groups_group_is_empty">This group is empty</string>
	<string name="groups_group_is_dissolved">This group has been dissolved</string>
	<string name="groups_remove">Remove</string>
	<string name="groups_create_group_title">Create Private Group</string>
	<string name="groups_create_group_button">Create Group</string>
	<string name="groups_create_group_invitation_button">Send Invitation</string>
	<string name="groups_create_group_hint">Choose a name for your private group</string>
	<string name="groups_invitation_sent">Group invitation has been sent</string>
	<string name="groups_member_list">Member List</string>
	<string name="groups_invite_members">Invite Members</string>
	<string name="groups_member_created_you">You created the group</string>
	<string name="groups_member_created">%s created the group</string>
	<string name="groups_member_joined_you">You joined the group</string>
	<string name="groups_member_joined">%s joined the group</string>
	<string name="groups_leave">Leave Group</string>
	<string name="groups_leave_dialog_title">Confirm Leaving Group</string>
	<string name="groups_leave_dialog_message">Are you sure that you want to leave this group?</string>
	<string name="groups_dissolve">Dissolve Group</string>
	<string name="groups_dissolve_dialog_title">Confirm Dissolving Group</string>
	<string name="groups_dissolve_dialog_message">Are you sure that you want to dissolve this group?\n\nAll other members will not be able to continue their conversation and might not receive the latest messages.</string>
	<string name="groups_dissolve_button">Dissolve</string>
	<string name="groups_dissolved_dialog_title">Group Has Been Dissolved</string>
	<string name="groups_dissolved_dialog_message">The creator of this group has dissolved it.\n\nYou can no longer write messages to the group and might not receive all posts that have been written.</string>

	<!-- Private Group Invitations -->
	<string name="groups_invitations_title">Group Invitations</string>
	<string name="groups_invitations_invitation_sent">You have invited %1$s to join the group \"%2$s\".</string>
	<string name="groups_invitations_invitation_received">%1$s has invited you to join the group \"%2$s\".</string>
	<string name="groups_invitations_joined">Joined group</string>
	<string name="groups_invitations_declined">Group invitation declined</string>
	<plurals name="groups_invitations_open">
		<item quantity="one">%d open group invitation</item>
		<item quantity="other">%d open group invitations</item>
	</plurals>
	<string name="groups_invitations_response_accepted_sent">You accepted the group invitation from %s.</string>
	<string name="groups_invitations_response_declined_sent">You declined the group invitation from %s.</string>
	<string name="groups_invitations_response_accepted_received">%s accepted the group invitation.</string>
	<string name="groups_invitations_response_declined_received">%s declined the group invitation.</string>
	<string name="sharing_status_groups">Only the creator can invite new members to the group. Below are all current members of the group.</string>

	<!-- Private Groups Revealing Contacts -->
	<string name="groups_reveal_contacts">Reveal Contacts</string>
	<string name="groups_reveal_dialog_message">You can choose whether to reveal contacts to all current and future members of this group.\n\nRevealing contacts makes your connection to the group faster and more reliable, because you can communicate with revealed contacts even when the creator of the group is offline.</string>
	<string name="groups_reveal_visible">Contact relationship is visible to the group</string>
	<string name="groups_reveal_visible_revealed_by_us">Contact relationship is visible to the group (revealed by you)</string>
	<string name="groups_reveal_visible_revealed_by_contact">Contact relationship is visible to the group (revealed by %s)</string>
	<string name="groups_reveal_invisible">Contact relationship is not visible to the group</string>

	<!-- Forums -->
	<string name="no_forums">No forums to show</string>
	<string name="no_forums_action">Tap the + icon to create a forum, or ask your contacts to share forums with you</string>
	<string name="create_forum_title">Create Forum</string>
	<string name="choose_forum_hint">Choose a name for your forum</string>
	<string name="create_forum_button">Create Forum</string>
	<string name="forum_created_toast">Forum created</string>
	<string name="no_forum_posts">No posts to show</string>
	<string name="no_posts">No posts</string>
	<plurals name="posts">
		<item quantity="one">%d post</item>
		<item quantity="other">%d posts</item>
	</plurals>
	<string name="forum_new_message_hint">New Post</string>
	<string name="forum_message_reply_hint">New Reply</string>
	<string name="btn_reply">Reply</string>
	<string name="forum_leave">Leave Forum</string>
	<string name="dialog_title_leave_forum">Confirm Leaving Forum</string>
	<string name="dialog_message_leave_forum">Are you sure that you want to leave this forum?\n\nAny contacts you\'ve shared this forum with might stop receiving updates.</string>
	<string name="dialog_button_leave">Leave</string>
	<string name="forum_left_toast">Left forum</string>

	<!-- Forum Sharing -->
	<string name="forum_share_button">Share Forum</string>
	<string name="contacts_selected">Contacts selected</string>
	<string name="activity_share_toolbar_header">Choose Contacts</string>
	<string name="no_contacts_selector">No contacts to show</string>
	<string name="no_contacts_selector_action">Please come back here after adding a contact</string>
	<string name="forum_shared_snackbar">Forum shared with chosen contacts</string>
	<string name="forum_share_message">Add a message (optional)</string>
	<string name="forum_share_error">There was an error sharing this forum.</string>
	<string name="forum_invitation_received">%1$s has shared the forum \"%2$s\" with you.</string>
	<string name="forum_invitation_sent">You have shared the forum \"%1$s\" with %2$s.</string>
	<string name="forum_invitations_title">Forum Invitations</string>
	<string name="forum_invitation_exists">You accepted an invitation to this forum already.\n\nAccepting more invitations will make your connection to the forum faster and more reliable.</string>
	<string name="forum_joined_toast">Joined forum</string>
	<string name="forum_declined_toast">Invitation declined</string>
	<string name="shared_by_format">Shared by %s</string>
	<string name="forum_invitation_already_sharing">Already sharing</string>
	<string name="forum_invitation_response_accepted_sent">You accepted the forum invitation from %s.</string>
	<string name="forum_invitation_response_declined_sent">You declined the forum invitation from %s.</string>
	<string name="forum_invitation_response_accepted_received">%s accepted the forum invitation.</string>
	<string name="forum_invitation_response_declined_received">%s declined the forum invitation.</string>

	<string name="sharing_status">Sharing Status</string>
	<string name="sharing_status_forum">Any member of a forum can share it with their contacts. You are sharing this forum with the following contacts. There may also be other members who you can\'t see.</string>
	<string name="shared_with">Shared with %1$d (%2$d online)</string>
	<plurals name="forums_shared">
		<item quantity="one">%d forum shared by contacts</item>
		<item quantity="other">%d forums shared by contacts</item>
	</plurals>
	<string name="nobody">Nobody</string>

	<!-- Blogs -->
	<string name="blogs_other_blog_empty_state">No posts to show</string>
	<string name="read_more">read more</string>
	<string name="blogs_write_blog_post">Write Blog Post</string>
	<string name="blogs_write_blog_post_body_hint">Type your blog post</string>
	<string name="blogs_publish_blog_post">Publish</string>
	<string name="blogs_blog_post_created">Blog Post Created</string>
	<string name="blogs_blog_post_received">New Blog Post Received</string>
	<string name="blogs_blog_post_scroll_to">Scroll To</string>
	<string name="blogs_feed_empty_state">No posts to show</string>
	<string name="blogs_feed_empty_state_action">Posts from your contacts and blogs you subscribe to will appear here\n\nTap the pen icon to write a post</string>
	<string name="blogs_remove_blog">Remove Blog</string>
	<string name="blogs_remove_blog_dialog_message">Are you sure that you want to remove this blog?\n\nPosts will be removed from your device but not from other people\'s devices.\n\nAny contacts you\'ve shared this blog with might stop receiving updates.</string>
	<string name="blogs_remove_blog_ok">Remove</string>
	<string name="blogs_blog_removed">Blog removed</string>
	<string name="blogs_reblog_comment_hint">Add a comment (optional)</string>
	<string name="blogs_reblog_button">Reblog</string>

	<!-- Blog Sharing -->
	<string name="blogs_sharing_share">Share Blog</string>
	<string name="blogs_sharing_error">There was an error sharing this blog.</string>
	<string name="blogs_sharing_button">Share Blog</string>
	<string name="blogs_sharing_snackbar">Blog shared with chosen contacts</string>
	<string name="blogs_sharing_response_accepted_sent">You accepted the blog invitation from %s.</string>
	<string name="blogs_sharing_response_declined_sent">You declined the blog invitation from %s.</string>
	<string name="blogs_sharing_response_accepted_received">%s accepted the blog invitation.</string>
	<string name="blogs_sharing_response_declined_received">%s declined the blog invitation.</string>
	<string name="blogs_sharing_invitation_received">%1$s has shared the blog \"%2$s\" with you.</string>
	<string name="blogs_sharing_invitation_sent">You have shared the blog \"%1$s\" with %2$s.</string>
	<string name="blogs_sharing_invitations_title">Blog Invitations</string>
	<string name="blogs_sharing_joined_toast">Subscribed to blog</string>
	<string name="blogs_sharing_declined_toast">Invitation declined</string>
	<string name="sharing_status_blog">Anyone who subscribes to a blog can share it with their contacts. You are sharing this blog with the following contacts. There may also be other subscribers who you can\'t see.</string>

	<!-- RSS Feeds -->
	<string name="blogs_rss_feeds_import">Import RSS Feed</string>
	<string name="blogs_rss_feeds_import_button">Import</string>
	<string name="blogs_rss_feeds_import_hint">Enter the URL of the RSS feed</string>
	<string name="blogs_rss_feeds_import_error">We are sorry! There was an error importing your feed.</string>
	<string name="blogs_rss_feeds_manage">Manage RSS Feeds</string>
	<string name="blogs_rss_feeds_manage_imported">Imported:</string>
	<string name="blogs_rss_feeds_manage_author">Author:</string>
	<string name="blogs_rss_feeds_manage_updated">Last Updated:</string>
	<string name="blogs_rss_remove_feed">Remove Feed</string>
	<string name="blogs_rss_remove_feed_dialog_message">Are you sure that you want to remove this feed?\n\nPosts will be removed from your device but not from other people\'s devices.\n\nAny contacts you\'ve shared this feed with might stop receiving updates.</string>
	<string name="blogs_rss_remove_feed_ok">Remove</string>
	<string name="blogs_rss_feeds_manage_delete_error">The feed could not be deleted!</string>
	<string name="blogs_rss_feeds_manage_empty_state">No RSS feeds to show\n\nTap the + icon to import a feed</string>
	<string name="blogs_rss_feeds_manage_error">There was a problem loading your feeds. Please try again later.</string>

	<!-- Settings Display -->
	<string name="pref_language_title">Language &amp; region</string>
	<string name="pref_language_changed">This setting will take effect when you restart Briar. Please sign out and restart Briar.</string>
	<string name="pref_language_default">System default</string>
	<string name="display_settings_title">Display</string>
	<string name="pref_theme_title">Theme</string>
	<string name="pref_theme_light">Light</string>
	<string name="pref_theme_dark">Dark</string>
	<string name="pref_theme_auto">Automatic (Daytime)</string>
	<string name="pref_theme_system">System Default</string>

	<!-- Settings Network -->
	<string name="network_settings_title">Networks</string>
	<string name="bluetooth_setting">Connect via Bluetooth</string>
	<string name="bluetooth_setting_enabled">Whenever contacts are nearby</string>
	<string name="bluetooth_setting_disabled">Only when adding contacts</string>
	<string name="tor_network_setting">Connect via Internet (Tor)</string>
	<string name="tor_network_setting_automatic">Automatic based on location</string>
	<string name="tor_network_setting_without_bridges">Use Tor without bridges</string>
	<string name="tor_network_setting_with_bridges">Use Tor with bridges</string>
	<string name="tor_network_setting_never">Don\'t connect</string>
	<!-- How and when Tor will connect after Automatic: E.g. Don't connect (in China) or Use Tor with bridges (in Belarus) -->
	<string name="tor_network_setting_summary">Automatic: %1$s (in %2$s)</string>
	<string name="tor_mobile_data_title">Use mobile data</string>
	<string name="tor_only_when_charging_title">Connect via Internet (Tor) only when charging</string>
	<string name="tor_only_when_charging_summary">Disables Internet connection when device is running on battery</string>

	<!-- Settings Security and Panic -->
	<string name="security_settings_title">Security</string>
	<string name="pref_lock_title">App lock</string>
	<string name="pref_lock_summary">Use the device\'s screen lock to protect Briar while signed in</string>
	<string name="pref_lock_disabled_summary">To use this feature, set up a screen lock for your device</string>
	<string name="pref_lock_timeout_title">App lock inactivity timeout</string>
	<!-- The %s placeholder is replaced with the following time spans, e.g. 5 Minutes, 1 Hour -->
	<string name="pref_lock_timeout_summary">When not using Briar, automatically lock it after %s</string>
	<!-- Will be shown in a list of lock times. Should fit into the %s of "automatically lock it after %s" -->
	<string name="pref_lock_timeout_1">1 minute</string>
	<!-- Will be shown in a list of lock times. Should fit into the %s of "automatically lock it after %s" -->
	<string name="pref_lock_timeout_5">5 minutes</string>
	<!-- Will be shown in a list of lock times. Should fit into the %s of "automatically lock it after %s" -->
	<string name="pref_lock_timeout_15">15 minutes</string>
	<!-- Will be shown in a list of lock times. Should fit into the %s of "automatically lock it after %s" -->
	<string name="pref_lock_timeout_30">30 minutes</string>
	<!-- Will be shown in a list of lock times. Should fit into the %s of "automatically lock it after %s" -->
	<string name="pref_lock_timeout_60">1 hour</string>
	<string name="pref_lock_timeout_never">Never</string>
	<string name="pref_lock_timeout_never_summary">Never lock Briar automatically</string>

	<string name="change_password">Change password</string>
	<string name="current_password">Current password</string>
	<string name="choose_new_password">New password</string>
	<string name="confirm_new_password">Confirm new password</string>
	<string name="password_changed">Password has been changed.</string>
	<string name="panic_setting">Panic button setup</string>
	<string name="panic_setting_title">Panic button</string>
	<string name="panic_setting_hint">Configure how Briar will react when you use a panic button app</string>
	<string name="panic_app_setting_title">Panic Button App</string>
	<string name="unknown_app">an unknown app</string>
	<string name="panic_app_setting_summary">No app has been set</string>
	<string name="panic_app_setting_none">None</string>
	<string name="dialog_title_connect_panic_app">Confirm Panic App</string>
	<string name="dialog_message_connect_panic_app">Are you sure that you want to allow %1$s to trigger destructive panic button actions?</string>
	<string name="panic_setting_destructive_action">Destructive Actions</string>
	<string name="panic_setting_signout_title">Sign Out</string>
	<string name="panic_setting_signout_summary">Sign out of Briar if a panic button is pressed</string>
	<string name="purge_setting_title">Delete Account</string>
	<string name="purge_setting_summary">Delete your Briar account if a panic button is pressed. Caution: This will permanently delete your identities, contacts and messages</string>
	<string name="uninstall_setting_title">Uninstall Briar</string>
	<string name="uninstall_setting_summary">This requires manual confirmation in a panic event</string>

	<!-- Settings Notifications -->
	<string name="notification_settings_title">Notifications</string>
	<string name="notify_sign_in_title">Remind me to sign in</string>
	<string name="notify_sign_in_summary">Show a reminder when the phone starts or the app has been updated</string>
	<string name="notify_private_messages_setting_title">Private messages</string>
	<string name="notify_private_messages_setting_summary">Show alerts for private messages</string>
	<string name="notify_private_messages_setting_summary_26">Configure alerts for private messages</string>
	<string name="notify_group_messages_setting_title">Group messages</string>
	<string name="notify_group_messages_setting_summary">Show alerts for group messages</string>
	<string name="notify_group_messages_setting_summary_26">Configure alerts for group messages</string>
	<string name="notify_forum_posts_setting_title">Forum posts</string>
	<string name="notify_forum_posts_setting_summary">Show alerts for forum posts</string>
	<string name="notify_forum_posts_setting_summary_26">Configure alerts for forum posts</string>
	<string name="notify_blog_posts_setting_title">Blog posts</string>
	<string name="notify_blog_posts_setting_summary">Show alerts for blog posts</string>
	<string name="notify_blog_posts_setting_summary_26">Configure alerts for blog posts</string>
	<string name="notify_vibration_setting">Vibrate</string>
	<string name="notify_sound_setting">Sound</string>
	<string name="notify_sound_setting_default">Default ringtone</string>
	<string name="notify_sound_setting_disabled">None</string>
	<string name="choose_ringtone_title">Choose ringtone</string>
	<string name="cannot_load_ringtone">Cannot load ringtone</string>

	<!-- Settings Feedback -->
	<string name="feedback_settings_title">Feedback</string>
	<string name="send_feedback">Send feedback</string>

	<!-- Link Warning -->
	<string name="link_warning_title">Link Warning</string>
	<string name="link_warning_intro">You are about to open the following link with an external app.</string>
	<string name="link_warning_text">This can be used to identify you. Think about whether you trust the person that sent you this link and consider opening it with Tor Browser.</string>
	<string name="link_warning_open_link">Open Link</string>

	<!-- Crash Reporter -->
	<string name="crash_report_title">Briar Crash Report</string>
	<string name="briar_crashed">Sorry, Briar has crashed.</string>
	<string name="not_your_fault">This is not your fault.</string>
	<string name="please_send_report">Please help us build a better Briar by sending us a crash report.</string>
	<string name="report_is_encrypted">We promise that the report is encrypted and sent securely.</string>
	<string name="feedback_title">Feedback</string>
	<string name="describe_crash">Describe what happened (optional)</string>
	<string name="enter_feedback">Enter your feedback</string>
	<string name="optional_contact_email">Your email address (optional)</string>
	<string name="include_debug_report_crash">Include anonymous data about the crash</string>
	<string name="include_debug_report_feedback">Include anonymous data about this device</string>
	<string name="could_not_load_report_data">Could not load report data.</string>
	<string name="send_report">Send report</string>
	<string name="close">Close</string>
	<string name="dev_report_saved">Report saved. It will be sent the next time you log into Briar.</string>

	<!-- Sign Out -->
	<string name="progress_title_logout">Signing out of Briar…</string>

	<!-- Screen Filters & Tapjacking -->
	<string name="screen_filter_title">Screen overlay detected</string>
	<string name="screen_filter_body">Another app is drawing on top of Briar. To protect your security, Briar will not respond to touches when another app is drawing on top.\n\nThe following apps might be drawing on top:\n\n%1$s</string>
	<string name="screen_filter_allow">Allow these apps to draw on top</string>

	<!-- Permission Requests -->
	<string name="permission_camera_title">Camera permission</string>
	<string name="permission_camera_request_body">To scan the QR code, Briar needs access to the camera.</string>
	<string name="permission_location_title">Location permission</string>
	<string name="permission_location_request_body">To discover Bluetooth devices, Briar needs permission to access your location.\n\nBriar does not store your location or share it with anyone.</string>
	<string name="permission_camera_location_title">Camera and location</string>
	<string name="permission_camera_location_request_body">To scan the QR code, Briar needs access to the camera.\n\nTo discover Bluetooth devices, Briar needs permission to access your location.\n\nBriar does not store your location or share it with anyone.</string>
	<string name="permission_camera_denied_body">You have denied access to the camera, but adding contacts requires using the camera.\n\nPlease consider granting access.</string>
	<string name="qr_code">QR code</string>
	<string name="show_qr_code_fullscreen">Show QR code fullscreen</string>

	<!-- App Locking -->
	<string name="lock_unlock">Unlock Briar</string>
	<string name="lock_unlock_verbose">Enter your device PIN, pattern or password to unlock Briar</string>
	<string name="lock_unlock_fingerprint_description">Touch your fingerprint sensor with the registered finger to continue</string>
	<string name="lock_unlock_password">Use Password</string>
	<string name="lock_is_locked">Briar is locked</string>
	<string name="lock_tap_to_unlock">Tap to unlock</string>

	<!-- Screenshots -->

	<!-- This is a name to be used in screenshots. Feel free to change it to a local name. -->
	<string name="screenshot_alice">Alice</string>
	<!-- This is a name to be used in screenshots. Feel free to change it to a local name. -->
	<string name="screenshot_bob">Bob</string>
	<!-- This is a name to be used in screenshots. Feel free to change it to a local name. -->
	<string name="screenshot_carol">Carol</string>
	<!-- This is a message to be used in screenshots. Please use the same translation for Bob! -->
	<string name="screenshot_message_1">Hi Bob!</string>
	<!-- This is a message to be used in screenshots. Please use the same translation for Alice! -->
	<string name="screenshot_message_2">Hi Alice! Thanks for telling me about Briar!</string>
	<!-- This is a message to be used in screenshots. -->
	<string name="screenshot_message_3">No problem, hope you like it 😀</string>

</resources><|MERGE_RESOLUTION|>--- conflicted
+++ resolved
@@ -213,7 +213,10 @@
 		<item quantity="one">New contact added.</item>
 		<item quantity="other">%d new contacts added.</item>
 	</plurals>
-<<<<<<< HEAD
+	<string name="adding_contact_slow_warning">Adding this contact is taking longer than usual</string>
+	<string name="adding_contact_slow_title">Cannot Connect to Contact</string>
+	<string name="adding_contact_slow_text">Adding this contact is taking longer than usual.\n\nPlease check that your contact has received your link and added you:</string>
+	<string name="offline_state">No Internet connection</string>
 	<string name="duplicate_link_dialog_title">Duplicate Link</string>
 	<string name="duplicate_link_dialog_text_1">You already have a pending contact with this link: %s</string>
 	<!-- This is a question asking whether two nicknames refer to the same person -->
@@ -228,12 +231,6 @@
 	<string name="different_person_button">Different Person</string>
 	<string name="duplicate_link_dialog_text_3">%s and %s sent you the same link.\n\nOne of them may be trying to discover who your contacts are.\n\nDon\'t tell them you received the same link from someone else.</string>
 	<string name="pending_contact_updated_toast">Pending contact updated</string>
-=======
-	<string name="adding_contact_slow_warning">Adding this contact is taking longer than usual</string>
-	<string name="adding_contact_slow_title">Cannot Connect to Contact</string>
-	<string name="adding_contact_slow_text">Adding this contact is taking longer than usual.\n\nPlease check that your contact has received your link and added you:</string>
-	<string name="offline_state">No Internet connection</string>
->>>>>>> f13f9f53
 
 	<!-- Introductions -->
 
