package org.briarproject.briar.android.settings;

import android.annotation.TargetApi;
import android.app.AlertDialog;
import android.content.Context;
import android.content.Intent;
import android.graphics.drawable.ColorDrawable;
import android.media.Ringtone;
import android.media.RingtoneManager;
import android.net.Uri;
import android.os.Bundle;
import android.support.annotation.StringRes;
import android.support.v14.preference.SwitchPreference;
import android.support.v4.content.ContextCompat;
import android.support.v4.text.TextUtilsCompat;
import android.support.v7.preference.ListPreference;
import android.support.v7.preference.Preference;
import android.support.v7.preference.PreferenceFragmentCompat;
import android.support.v7.preference.PreferenceGroup;
import android.view.LayoutInflater;
import android.view.View;
import android.view.ViewGroup;
import android.widget.Toast;

import org.acra.ACRA;
import org.briarproject.bramble.api.db.DbException;
import org.briarproject.bramble.api.event.Event;
import org.briarproject.bramble.api.event.EventBus;
import org.briarproject.bramble.api.event.EventListener;
import org.briarproject.bramble.api.nullsafety.MethodsNotNullByDefault;
import org.briarproject.bramble.api.nullsafety.ParametersNotNullByDefault;
import org.briarproject.bramble.api.plugin.BluetoothConstants;
import org.briarproject.bramble.api.plugin.TorConstants;
import org.briarproject.bramble.api.settings.Settings;
import org.briarproject.bramble.api.settings.SettingsManager;
import org.briarproject.bramble.api.settings.event.SettingsUpdatedEvent;
import org.briarproject.bramble.api.system.AndroidExecutor;
import org.briarproject.bramble.util.StringUtils;
import org.briarproject.briar.R;
import org.briarproject.briar.android.Localizer;
import org.briarproject.briar.android.navdrawer.NavDrawerActivity;
import org.briarproject.briar.android.util.UiUtils;
import org.briarproject.briar.android.util.UserFeedback;

import java.util.ArrayList;
import java.util.Collections;
import java.util.List;
import java.util.Locale;
import java.util.logging.Logger;

import javax.inject.Inject;

import static android.app.Activity.RESULT_OK;
import static android.content.Intent.FLAG_ACTIVITY_CLEAR_TASK;
import static android.content.Intent.FLAG_ACTIVITY_NEW_TASK;
import static android.media.RingtoneManager.ACTION_RINGTONE_PICKER;
import static android.media.RingtoneManager.EXTRA_RINGTONE_DEFAULT_URI;
import static android.media.RingtoneManager.EXTRA_RINGTONE_EXISTING_URI;
import static android.media.RingtoneManager.EXTRA_RINGTONE_PICKED_URI;
import static android.media.RingtoneManager.EXTRA_RINGTONE_SHOW_SILENT;
import static android.media.RingtoneManager.EXTRA_RINGTONE_TITLE;
import static android.media.RingtoneManager.EXTRA_RINGTONE_TYPE;
import static android.media.RingtoneManager.TYPE_NOTIFICATION;
import static android.os.Build.VERSION.SDK_INT;
import static android.provider.Settings.ACTION_CHANNEL_NOTIFICATION_SETTINGS;
import static android.provider.Settings.EXTRA_APP_PACKAGE;
import static android.provider.Settings.EXTRA_CHANNEL_ID;
import static android.provider.Settings.System.DEFAULT_NOTIFICATION_URI;
import static android.support.v4.view.ViewCompat.LAYOUT_DIRECTION_LTR;
import static android.widget.Toast.LENGTH_SHORT;
import static java.util.Arrays.asList;
import static java.util.logging.Level.INFO;
import static java.util.logging.Level.WARNING;
import static org.briarproject.bramble.api.plugin.BluetoothConstants.PREF_BT_ENABLE;
import static org.briarproject.bramble.api.plugin.TorConstants.PREF_TOR_DISABLE_BLOCKED;
import static org.briarproject.bramble.api.plugin.TorConstants.PREF_TOR_NETWORK;
import static org.briarproject.bramble.api.plugin.TorConstants.PREF_TOR_NETWORK_ALWAYS;
import static org.briarproject.bramble.plugin.tor.CircumventionProvider.BLOCKED;
import static org.briarproject.bramble.plugin.tor.CircumventionProvider.BRIDGES;
import static org.briarproject.bramble.util.LogUtils.logDuration;
import static org.briarproject.bramble.util.LogUtils.logException;
import static org.briarproject.bramble.util.LogUtils.now;
import static org.briarproject.bramble.util.StringUtils.join;
import static org.briarproject.briar.android.TestingConstants.FEATURE_FLAG_DARK_THEME;
import static org.briarproject.briar.android.TestingConstants.FEATURE_FLAG_PIN_LOCK;
import static org.briarproject.briar.android.TestingConstants.FEATURE_FLAG_SIGN_IN_REMINDER;
import static org.briarproject.briar.android.TestingConstants.IS_DEBUG_BUILD;
import static org.briarproject.briar.android.activity.RequestCodes.REQUEST_RINGTONE;
import static org.briarproject.briar.android.navdrawer.NavDrawerActivity.INTENT_SIGN_OUT;
import static org.briarproject.briar.android.util.UiUtils.hasScreenLock;
import static org.briarproject.briar.api.android.AndroidNotificationManager.BLOG_CHANNEL_ID;
import static org.briarproject.briar.api.android.AndroidNotificationManager.CONTACT_CHANNEL_ID;
import static org.briarproject.briar.api.android.AndroidNotificationManager.FORUM_CHANNEL_ID;
import static org.briarproject.briar.api.android.AndroidNotificationManager.GROUP_CHANNEL_ID;
import static org.briarproject.briar.api.android.AndroidNotificationManager.PREF_NOTIFY_BLOG;
import static org.briarproject.briar.api.android.AndroidNotificationManager.PREF_NOTIFY_FORUM;
import static org.briarproject.briar.api.android.AndroidNotificationManager.PREF_NOTIFY_GROUP;
import static org.briarproject.briar.api.android.AndroidNotificationManager.PREF_NOTIFY_LOCK_SCREEN;
import static org.briarproject.briar.api.android.AndroidNotificationManager.PREF_NOTIFY_PRIVATE;
import static org.briarproject.briar.api.android.AndroidNotificationManager.PREF_NOTIFY_RINGTONE_NAME;
import static org.briarproject.briar.api.android.AndroidNotificationManager.PREF_NOTIFY_RINGTONE_URI;
import static org.briarproject.briar.api.android.AndroidNotificationManager.PREF_NOTIFY_SOUND;
import static org.briarproject.briar.api.android.AndroidNotificationManager.PREF_NOTIFY_VIBRATION;

@MethodsNotNullByDefault
@ParametersNotNullByDefault
public class SettingsFragment extends PreferenceFragmentCompat
		implements EventListener, Preference.OnPreferenceChangeListener {

	public static final String SETTINGS_NAMESPACE = "android-ui";
	public static final String BT_NAMESPACE = BluetoothConstants.ID.getString();
	public static final String TOR_NAMESPACE = TorConstants.ID.getString();
	public static final String LANGUAGE = "pref_key_language";
	public static final String PREF_SCREEN_LOCK = "pref_key_lock";
	public static final String NOTIFY_SIGN_IN = "pref_key_notify_sign_in";
	public static final String TOR_LOCATION = "pref_key_tor_location";

	private static final Logger LOG =
			Logger.getLogger(SettingsFragment.class.getName());

	private SettingsActivity listener;
	private ListPreference language;
	private ListPreference enableBluetooth;
	private ListPreference torNetwork;
<<<<<<< HEAD
	private SwitchPreference torBlocked;
	private SwitchPreference notifyPrivateMessages;
	private SwitchPreference notifyGroupMessages;
	private SwitchPreference notifyForumPosts;
	private SwitchPreference notifyBlogPosts;
	private SwitchPreference notifyVibration;
	private SwitchPreference notifyLockscreen;
=======
	private CheckBoxPreference torBlocked;
	private CheckBoxPreference screenLock;
	private CheckBoxPreference notifyPrivateMessages;
	private CheckBoxPreference notifyGroupMessages;
	private CheckBoxPreference notifyForumPosts;
	private CheckBoxPreference notifyBlogPosts;
	private CheckBoxPreference notifyVibration;
	private CheckBoxPreference notifyLockscreen;
>>>>>>> 38aed79d

	private Preference notifySound;

	// Fields that are accessed from background threads must be volatile
	volatile Settings settings;
	@Inject
	volatile SettingsManager settingsManager;
	@Inject
	volatile EventBus eventBus;

	@Inject
	AndroidExecutor androidExecutor;

	@Override
	public void onAttach(Context context) {
		super.onAttach(context);
		listener = (SettingsActivity) context;
		// we need to inject here,
		// because onActivityCreated() is called after onCreatePreferences()
		listener.getActivityComponent().inject(this);
	}

	@Override
	public void onCreatePreferences(Bundle bundle, String s) {
		addPreferencesFromResource(R.xml.settings);

		language = (ListPreference) findPreference(LANGUAGE);
		setLanguageEntries();
		ListPreference theme =
				(ListPreference) findPreference("pref_key_theme");
		enableBluetooth = (ListPreference) findPreference("pref_key_bluetooth");
		torNetwork = (ListPreference) findPreference("pref_key_tor_network");
		torBlocked = (SwitchPreference) findPreference(TOR_LOCATION);
		setBlockedCountries();
<<<<<<< HEAD
		SwitchPreference notifySignIn =
				(SwitchPreference) findPreference(NOTIFY_SIGN_IN);
		notifyPrivateMessages = (SwitchPreference) findPreference(
=======
		CheckBoxPreference notifySignIn =
				(CheckBoxPreference) findPreference(NOTIFY_SIGN_IN);
		screenLock = (CheckBoxPreference) findPreference(PREF_SCREEN_LOCK);
		notifyPrivateMessages = (CheckBoxPreference) findPreference(
>>>>>>> 38aed79d
				"pref_key_notify_private_messages");
		notifyGroupMessages = (SwitchPreference) findPreference(
				"pref_key_notify_group_messages");
		notifyForumPosts = (SwitchPreference) findPreference(
				"pref_key_notify_forum_posts");
		notifyBlogPosts = (SwitchPreference) findPreference(
				"pref_key_notify_blog_posts");
		notifyVibration = (SwitchPreference) findPreference(
				"pref_key_notify_vibration");
		notifyLockscreen = (SwitchPreference) findPreference(
				"pref_key_notify_lock_screen");
		notifySound = findPreference("pref_key_notify_sound");

		language.setOnPreferenceChangeListener(this);
		theme.setOnPreferenceChangeListener((preference, newValue) -> {
			if (getActivity() != null) {
				// activate new theme
				UiUtils.setTheme(getActivity(), (String) newValue);
				// bring up parent activity, so it can change its theme as well
				// upstream bug: https://issuetracker.google.com/issues/38352704
				Intent intent =
						new Intent(getActivity(), NavDrawerActivity.class);
				intent.setFlags(
						FLAG_ACTIVITY_CLEAR_TASK | FLAG_ACTIVITY_NEW_TASK);
				startActivity(intent);
				// bring this activity back to the foreground
				intent = new Intent(getActivity(), getActivity().getClass());
				startActivity(intent);
				getActivity().finish();
			}
			return true;
		});
		enableBluetooth.setOnPreferenceChangeListener(this);
		torNetwork.setOnPreferenceChangeListener(this);
		torBlocked.setOnPreferenceChangeListener(this);
		screenLock.setOnPreferenceChangeListener(this);
		if (SDK_INT >= 21) {
			notifyLockscreen.setVisible(true);
			notifyLockscreen.setOnPreferenceChangeListener(this);
		}

		findPreference("pref_key_send_feedback").setOnPreferenceClickListener(
				preference -> {
					triggerFeedback();
					return true;
				});

		if (IS_DEBUG_BUILD) {
			findPreference("pref_key_explode").setOnPreferenceClickListener(
					preference -> {
						throw new RuntimeException("Boom!");
					}
			);
		} else {
			theme.setVisible(FEATURE_FLAG_DARK_THEME);
			notifySignIn.setVisible(FEATURE_FLAG_SIGN_IN_REMINDER);
			screenLock.setVisible(FEATURE_FLAG_PIN_LOCK);

			findPreference("pref_key_explode").setVisible(false);
			findPreference("pref_key_test_data").setVisible(false);
			PreferenceGroup testing =
					findPreference("pref_key_explode").getParent();
			if (testing == null) throw new AssertionError();
			testing.setVisible(false);
		}

	}

	@Override
	public View onCreateView(LayoutInflater inflater, ViewGroup container,
			Bundle savedInstanceState) {
		View view = super.onCreateView(inflater, container, savedInstanceState);
		ColorDrawable divider = new ColorDrawable(
				ContextCompat.getColor(getContext(), R.color.divider));
		setDivider(divider);
		return view;
	}

	@Override
	public void onStart() {
		super.onStart();
		eventBus.addListener(this);
		setSettingsEnabled(false);
		loadSettings();
	}

	@Override
	public void onStop() {
		super.onStop();
		eventBus.removeListener(this);
	}

	private void setLanguageEntries() {
		CharSequence[] tags = language.getEntryValues();
		List<CharSequence> entries = new ArrayList<>(tags.length);
		List<CharSequence> entryValues = new ArrayList<>(tags.length);
		for (CharSequence cs : tags) {
			String tag = cs.toString();
			if (tag.equals("default")) {
				entries.add(getString(R.string.pref_language_default));
				entryValues.add(tag);
				continue;
			}
			Locale locale = Localizer.getLocaleFromTag(tag);
			if (locale == null)
				throw new IllegalStateException();
			// Exclude RTL locales on API < 17, they won't be laid out correctly
			if (SDK_INT < 17 && !isLeftToRight(locale)) {
				if (LOG.isLoggable(INFO))
					LOG.info("Skipping RTL locale " + tag);
				continue;
			}
			String nativeName = locale.getDisplayName(locale);
			// Fallback to English if the name is unknown in both native and
			// current locale.
			if (nativeName.equals(tag)) {
				String tmp = locale.getDisplayLanguage(Locale.ENGLISH);
				if (!tmp.isEmpty() && !tmp.equals(nativeName))
					nativeName = tmp;
			}
			// Prefix with LRM marker to prevent any RTL direction
			entries.add("\u200E" + nativeName.substring(0, 1).toUpperCase()
					+ nativeName.substring(1));
			entryValues.add(tag);
		}
		language.setEntries(entries.toArray(new CharSequence[0]));
		language.setEntryValues(entryValues.toArray(new CharSequence[0]));
	}

	private boolean isLeftToRight(Locale locale) {
		// TextUtilsCompat returns the wrong direction for Hebrew on some phones
		String language = locale.getLanguage();
		if (language.equals("iw") || language.equals("he")) return false;
		int direction = TextUtilsCompat.getLayoutDirectionFromLocale(locale);
		return direction == LAYOUT_DIRECTION_LTR;
	}

	private void setBlockedCountries() {
		List<String> countryCodes = new ArrayList<>(asList(BLOCKED));
		countryCodes.removeAll(asList(BRIDGES));
		// Look up country names in the user's chosen language if available
		Locale[] locales = Locale.getAvailableLocales();
		List<String> countries = new ArrayList<>(countryCodes.size());
		for (String countryCode : countryCodes) {
			boolean found = false;
			for (Locale locale : locales) {
				if (locale.getCountry().equalsIgnoreCase(countryCode)) {
					countries.add(locale.getDisplayCountry());
					found = true;
					break;
				}
			}
			if (!found) {
				if (LOG.isLoggable(INFO))
					LOG.info("No locale for " + countryCode);
				countries.add(countryCode);
			}
		}
		Collections.sort(countries);
		String format = getString(R.string.tor_location_setting_hint_format);
		torBlocked.setSummary(String.format(format, join(countries, ", ")));
	}

	private void loadSettings() {
		listener.runOnDbThread(() -> {
			try {
				long start = now();
				settings = settingsManager.getSettings(SETTINGS_NAMESPACE);
				Settings btSettings = settingsManager.getSettings(BT_NAMESPACE);
				Settings torSettings =
						settingsManager.getSettings(TOR_NAMESPACE);
				logDuration(LOG, "Loading settings", start);
				boolean btSetting =
						btSettings.getBoolean(PREF_BT_ENABLE, false);
				int torNetworkSetting = torSettings.getInt(PREF_TOR_NETWORK,
						PREF_TOR_NETWORK_ALWAYS);
				boolean torBlockedSetting =
						torSettings.getBoolean(PREF_TOR_DISABLE_BLOCKED, true);
				displaySettings(btSetting, torNetworkSetting,
						torBlockedSetting);
			} catch (DbException e) {
				logException(LOG, WARNING, e);
			}
		});
	}

	private void displaySettings(boolean btSetting, int torNetworkSetting,
			boolean torBlockedSetting) {
		listener.runOnUiThreadUnlessDestroyed(() -> {
			enableBluetooth.setValue(Boolean.toString(btSetting));
			torNetwork.setValue(Integer.toString(torNetworkSetting));
			torBlocked.setChecked(torBlockedSetting);
			displayScreenLockSetting();

			if (SDK_INT < 26) {
				notifyPrivateMessages.setChecked(settings.getBoolean(
						PREF_NOTIFY_PRIVATE, true));
				notifyGroupMessages.setChecked(settings.getBoolean(
						PREF_NOTIFY_GROUP, true));
				notifyForumPosts.setChecked(settings.getBoolean(
						PREF_NOTIFY_FORUM, true));
				notifyBlogPosts.setChecked(settings.getBoolean(
						PREF_NOTIFY_BLOG, true));
				notifyVibration.setChecked(settings.getBoolean(
						PREF_NOTIFY_VIBRATION, true));
				notifyPrivateMessages.setOnPreferenceChangeListener(this);
				notifyGroupMessages.setOnPreferenceChangeListener(this);
				notifyForumPosts.setOnPreferenceChangeListener(this);
				notifyBlogPosts.setOnPreferenceChangeListener(this);
				notifyVibration.setOnPreferenceChangeListener(this);
				notifyLockscreen.setChecked(settings.getBoolean(
						PREF_NOTIFY_LOCK_SCREEN, false));
				notifySound.setOnPreferenceClickListener(
						pref -> onNotificationSoundClicked());
				String text;
				if (settings.getBoolean(PREF_NOTIFY_SOUND, true)) {
					String ringtoneName =
							settings.get(PREF_NOTIFY_RINGTONE_NAME);
					if (StringUtils.isNullOrEmpty(ringtoneName)) {
						text = getString(R.string.notify_sound_setting_default);
					} else {
						text = ringtoneName;
					}
				} else {
					text = getString(R.string.notify_sound_setting_disabled);
				}
				notifySound.setSummary(text);
			} else {
				setupNotificationPreference(notifyPrivateMessages,
						CONTACT_CHANNEL_ID,
						R.string.notify_private_messages_setting_summary_26);
				setupNotificationPreference(notifyGroupMessages,
						GROUP_CHANNEL_ID,
						R.string.notify_group_messages_setting_summary_26);
				setupNotificationPreference(notifyForumPosts, FORUM_CHANNEL_ID,
						R.string.notify_forum_posts_setting_summary_26);
				setupNotificationPreference(notifyBlogPosts, BLOG_CHANNEL_ID,
						R.string.notify_blog_posts_setting_summary_26);
				notifyVibration.setVisible(false);
				notifyLockscreen.setVisible(false);
				notifySound.setVisible(false);
			}
			setSettingsEnabled(true);
		});
	}

	private void setSettingsEnabled(boolean enabled) {
		// preferences not needed here, because handled by SharedPreferences:
		// - pref_key_theme
		// - pref_key_notify_sign_in
		// preferences partly needed here, because they have their own logic
		// - pref_key_lock (screenLock -> displayScreenLockSetting())
		enableBluetooth.setEnabled(enabled);
		torNetwork.setEnabled(enabled);
		torBlocked.setEnabled(enabled);
		if (!enabled) screenLock.setEnabled(false);
		notifyPrivateMessages.setEnabled(enabled);
		notifyGroupMessages.setEnabled(enabled);
		notifyForumPosts.setEnabled(enabled);
		notifyBlogPosts.setEnabled(enabled);
		notifyVibration.setEnabled(enabled);
		notifyLockscreen.setEnabled(enabled);
		notifySound.setEnabled(enabled);
	}

	private void displayScreenLockSetting() {
		if (SDK_INT < 21) {
			screenLock.setVisible(false);
		} else {
			if (getActivity() != null && hasScreenLock(getActivity())) {
				screenLock.setEnabled(true);
				screenLock.setChecked(
						settings.getBoolean(PREF_SCREEN_LOCK, false));
				screenLock.setSummary(R.string.pref_lock_summary);
			} else {
				screenLock.setEnabled(false);
				screenLock.setChecked(false);
				screenLock.setSummary(R.string.pref_lock_disabled_summary);
			}
		}
	}

	@TargetApi(26)
	private void setupNotificationPreference(SwitchPreference pref,
			String channelId, @StringRes int summary) {
		pref.setWidgetLayoutResource(0);
		pref.setSummary(summary);
		pref.setOnPreferenceClickListener(clickedPref -> {
			Intent intent = new Intent(ACTION_CHANNEL_NOTIFICATION_SETTINGS)
					.putExtra(EXTRA_APP_PACKAGE, getContext().getPackageName())
					.putExtra(EXTRA_CHANNEL_ID, channelId);
			startActivity(intent);
			return true;
		});
	}

	private boolean onNotificationSoundClicked() {
		String title = getString(R.string.choose_ringtone_title);
		Intent i = new Intent(ACTION_RINGTONE_PICKER);
		i.putExtra(EXTRA_RINGTONE_TYPE, TYPE_NOTIFICATION);
		i.putExtra(EXTRA_RINGTONE_TITLE, title);
		i.putExtra(EXTRA_RINGTONE_DEFAULT_URI,
				DEFAULT_NOTIFICATION_URI);
		i.putExtra(EXTRA_RINGTONE_SHOW_SILENT, true);
		if (settings.getBoolean(PREF_NOTIFY_SOUND, true)) {
			Uri uri;
			String ringtoneUri =
					settings.get(PREF_NOTIFY_RINGTONE_URI);
			if (StringUtils.isNullOrEmpty(ringtoneUri))
				uri = DEFAULT_NOTIFICATION_URI;
			else uri = Uri.parse(ringtoneUri);
			i.putExtra(EXTRA_RINGTONE_EXISTING_URI, uri);
		}
		startActivityForResult(i, REQUEST_RINGTONE);
		return true;
	}

	private void triggerFeedback() {
		androidExecutor.runOnBackgroundThread(() -> ACRA.getErrorReporter()
				.handleException(new UserFeedback(), false));
	}

	@Override
	public boolean onPreferenceChange(Preference preference, Object newValue) {
		if (preference == language) {
			if (!language.getValue().equals(newValue))
				languageChanged((String) newValue);
			return false;
		} else if (preference == enableBluetooth) {
			boolean btSetting = Boolean.valueOf((String) newValue);
			storeBluetoothSettings(btSetting);
		} else if (preference == torNetwork) {
			int torNetworkSetting = Integer.valueOf((String) newValue);
			storeTorNetworkSetting(torNetworkSetting);
		} else if (preference == torBlocked) {
			boolean torBlockedSetting = (Boolean) newValue;
			storeTorBlockedSetting(torBlockedSetting);
		} else if (preference == screenLock) {
			Settings s = new Settings();
			s.putBoolean(PREF_SCREEN_LOCK, (Boolean) newValue);
			storeSettings(s);
		} else if (preference == notifyPrivateMessages) {
			Settings s = new Settings();
			s.putBoolean(PREF_NOTIFY_PRIVATE, (Boolean) newValue);
			storeSettings(s);
		} else if (preference == notifyGroupMessages) {
			Settings s = new Settings();
			s.putBoolean(PREF_NOTIFY_GROUP, (Boolean) newValue);
			storeSettings(s);
		} else if (preference == notifyForumPosts) {
			Settings s = new Settings();
			s.putBoolean(PREF_NOTIFY_FORUM, (Boolean) newValue);
			storeSettings(s);
		} else if (preference == notifyBlogPosts) {
			Settings s = new Settings();
			s.putBoolean(PREF_NOTIFY_BLOG, (Boolean) newValue);
			storeSettings(s);
		} else if (preference == notifyVibration) {
			Settings s = new Settings();
			s.putBoolean(PREF_NOTIFY_VIBRATION, (Boolean) newValue);
			storeSettings(s);
		} else if (preference == notifyLockscreen) {
			Settings s = new Settings();
			s.putBoolean(PREF_NOTIFY_LOCK_SCREEN, (Boolean) newValue);
			storeSettings(s);
		}
		return true;
	}

	private void languageChanged(String newValue) {
		AlertDialog.Builder builder =
				new AlertDialog.Builder(getActivity());
		builder.setTitle(R.string.pref_language_title);
		builder.setMessage(R.string.pref_language_changed);
		builder.setPositiveButton(R.string.sign_out_button,
				(dialogInterface, i) -> {
					language.setValue(newValue);
					Intent intent = new Intent(getContext(),
							NavDrawerActivity.class);
					intent.setFlags(Intent.FLAG_ACTIVITY_CLEAR_TOP);
					intent.putExtra(INTENT_SIGN_OUT, true);
					getActivity().startActivity(intent);
					getActivity().finish();
				});
		builder.setNegativeButton(R.string.cancel, null);
		builder.setCancelable(false);
		builder.show();
	}

	private void storeTorNetworkSetting(int torNetworkSetting) {
		Settings s = new Settings();
		s.putInt(PREF_TOR_NETWORK, torNetworkSetting);
		mergeSettings(s, TOR_NAMESPACE);
	}

	private void storeTorBlockedSetting(boolean torBlockedSetting) {
		Settings s = new Settings();
		s.putBoolean(PREF_TOR_DISABLE_BLOCKED, torBlockedSetting);
		mergeSettings(s, TOR_NAMESPACE);
	}

	private void storeBluetoothSettings(boolean btSetting) {
		Settings s = new Settings();
		s.putBoolean(PREF_BT_ENABLE, btSetting);
		mergeSettings(s, BT_NAMESPACE);
	}

	private void storeSettings(Settings s) {
		mergeSettings(s, SETTINGS_NAMESPACE);
	}

	private void mergeSettings(Settings s, String namespace) {
		listener.runOnDbThread(() -> {
			try {
				long start = now();
				settingsManager.mergeSettings(s, namespace);
				logDuration(LOG, "Merging settings", start);
			} catch (DbException e) {
				logException(LOG, WARNING, e);
			}
		});
	}

	@Override
	public void onActivityResult(int request, int result, Intent data) {
		super.onActivityResult(request, result, data);
		if (request == REQUEST_RINGTONE && result == RESULT_OK) {
			Settings s = new Settings();
			Uri uri = data.getParcelableExtra(EXTRA_RINGTONE_PICKED_URI);
			if (uri == null) {
				// The user chose silence
				s.putBoolean(PREF_NOTIFY_SOUND, false);
				s.put(PREF_NOTIFY_RINGTONE_NAME, "");
				s.put(PREF_NOTIFY_RINGTONE_URI, "");
			} else if (RingtoneManager.isDefault(uri)) {
				// The user chose the default
				s.putBoolean(PREF_NOTIFY_SOUND, true);
				s.put(PREF_NOTIFY_RINGTONE_NAME, "");
				s.put(PREF_NOTIFY_RINGTONE_URI, "");
			} else {
				// The user chose a ringtone other than the default
				Ringtone r = RingtoneManager.getRingtone(getContext(), uri);
				if (r == null) {
					Toast.makeText(getContext(), R.string.cannot_load_ringtone,
							LENGTH_SHORT).show();
				} else {
					String name = r.getTitle(getContext());
					s.putBoolean(PREF_NOTIFY_SOUND, true);
					s.put(PREF_NOTIFY_RINGTONE_NAME, name);
					s.put(PREF_NOTIFY_RINGTONE_URI, uri.toString());
				}
			}
			storeSettings(s);
		}
	}

	@Override
	public void eventOccurred(Event e) {
		if (e instanceof SettingsUpdatedEvent) {
			String namespace = ((SettingsUpdatedEvent) e).getNamespace();
			if (namespace.equals(BT_NAMESPACE)
					|| namespace.equals(TOR_NAMESPACE)
					|| namespace.equals(SETTINGS_NAMESPACE)) {
				LOG.info("Settings updated");
				loadSettings();
			}
		}
	}

}<|MERGE_RESOLUTION|>--- conflicted
+++ resolved
@@ -122,25 +122,14 @@
 	private ListPreference language;
 	private ListPreference enableBluetooth;
 	private ListPreference torNetwork;
-<<<<<<< HEAD
 	private SwitchPreference torBlocked;
+	private SwitchPreference screenLock;
 	private SwitchPreference notifyPrivateMessages;
 	private SwitchPreference notifyGroupMessages;
 	private SwitchPreference notifyForumPosts;
 	private SwitchPreference notifyBlogPosts;
 	private SwitchPreference notifyVibration;
 	private SwitchPreference notifyLockscreen;
-=======
-	private CheckBoxPreference torBlocked;
-	private CheckBoxPreference screenLock;
-	private CheckBoxPreference notifyPrivateMessages;
-	private CheckBoxPreference notifyGroupMessages;
-	private CheckBoxPreference notifyForumPosts;
-	private CheckBoxPreference notifyBlogPosts;
-	private CheckBoxPreference notifyVibration;
-	private CheckBoxPreference notifyLockscreen;
->>>>>>> 38aed79d
-
 	private Preference notifySound;
 
 	// Fields that are accessed from background threads must be volatile
@@ -174,16 +163,10 @@
 		torNetwork = (ListPreference) findPreference("pref_key_tor_network");
 		torBlocked = (SwitchPreference) findPreference(TOR_LOCATION);
 		setBlockedCountries();
-<<<<<<< HEAD
 		SwitchPreference notifySignIn =
 				(SwitchPreference) findPreference(NOTIFY_SIGN_IN);
+		screenLock = (SwitchPreference) findPreference(PREF_SCREEN_LOCK);
 		notifyPrivateMessages = (SwitchPreference) findPreference(
-=======
-		CheckBoxPreference notifySignIn =
-				(CheckBoxPreference) findPreference(NOTIFY_SIGN_IN);
-		screenLock = (CheckBoxPreference) findPreference(PREF_SCREEN_LOCK);
-		notifyPrivateMessages = (CheckBoxPreference) findPreference(
->>>>>>> 38aed79d
 				"pref_key_notify_private_messages");
 		notifyGroupMessages = (SwitchPreference) findPreference(
 				"pref_key_notify_group_messages");
