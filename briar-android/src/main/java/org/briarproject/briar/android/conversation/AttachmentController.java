--- conflicted
+++ resolved
@@ -108,16 +108,12 @@
 		return items;
 	}
 
-<<<<<<< HEAD
-	private AttachmentItem getAttachmentItem(AttachmentHeader h, Attachment a,
-			boolean needsSize) {
-=======
 	/**
 	 * Creates an {@link AttachmentItem} from the {@link Attachment}'s
 	 * {@link InputStream} which will be closed when this method returns.
 	 */
-	AttachmentItem getAttachmentItem(AttachmentHeader h, Attachment a) {
->>>>>>> fac2f3d7
+	AttachmentItem getAttachmentItem(AttachmentHeader h, Attachment a,
+			boolean needsSize) {
 		MessageId messageId = h.getMessageId();
 		if (!needsSize) {
 			String mimeType = h.getContentType();
@@ -131,12 +127,8 @@
 					0, hasError);
 		}
 
-<<<<<<< HEAD
 		Size size = new Size();
-		InputStream is = a.getStream();
-=======
 		InputStream is = new BufferedInputStream(a.getStream());
->>>>>>> fac2f3d7
 		is.mark(Integer.MAX_VALUE);
 		try {
 			// use exif to get size
@@ -170,8 +162,8 @@
 			return new AttachmentItem(messageId, 0, 0, "", "", 0, 0, true);
 		}
 		return new AttachmentItem(messageId, size.width, size.height,
-				size.mimeType, extension, thumbnailSize.width, thumbnailSize.height,
-				size.error);
+				size.mimeType, extension, thumbnailSize.width,
+				thumbnailSize.height, size.error);
 	}
 
 	@Nullable
