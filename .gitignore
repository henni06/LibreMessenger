.metadata
*.tmp
<<<<<<< HEAD
=======
*.swp
>>>>>>> 4497612a

# Windows thumbnail db
Thumbs.db

# OSX files
.DS_Store

# Eclipse project files
<<<<<<< HEAD
.classpath
.project
=======
#.classpath
#.project
>>>>>>> 4497612a

# Local configuration file (sdk path, etc)
local.properties

# Android Studio
.idea
<<<<<<< HEAD
.gradle
build
=======
!.idea/codeStyleSettings.xml
.gradle
build/
>>>>>>> 4497612a
*.iml<|MERGE_RESOLUTION|>--- conflicted
+++ resolved
@@ -1,9 +1,6 @@
 .metadata
 *.tmp
-<<<<<<< HEAD
-=======
 *.swp
->>>>>>> 4497612a
 
 # Windows thumbnail db
 Thumbs.db
@@ -12,25 +9,15 @@
 .DS_Store
 
 # Eclipse project files
-<<<<<<< HEAD
-.classpath
-.project
-=======
 #.classpath
 #.project
->>>>>>> 4497612a
 
 # Local configuration file (sdk path, etc)
 local.properties
 
 # Android Studio
 .idea
-<<<<<<< HEAD
-.gradle
-build
-=======
 !.idea/codeStyleSettings.xml
 .gradle
 build/
->>>>>>> 4497612a
 *.iml