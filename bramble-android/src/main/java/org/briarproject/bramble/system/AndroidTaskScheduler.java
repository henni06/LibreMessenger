--- conflicted
+++ resolved
@@ -113,7 +113,6 @@
 
 	@Override
 	public void onAlarm(Intent intent) {
-<<<<<<< HEAD
 		wakeLockManager.runWakefully(() -> {
 			int extraPid = intent.getIntExtra(EXTRA_PID, -1);
 			int currentPid = Process.myPid();
@@ -121,23 +120,11 @@
 				LOG.info("Alarm");
 				rescheduleAlarm();
 				runDueTasks();
-			} else {
+			} else if (LOG.isLoggable(INFO)) {
 				LOG.info("Ignoring alarm with PID " + extraPid
 						+ ", current PID is " + currentPid);
 			}
 		}, "TaskAlarm");
-=======
-		int extraPid = intent.getIntExtra(EXTRA_PID, -1);
-		int currentPid = Process.myPid();
-		if (extraPid == currentPid) {
-			LOG.info("Alarm");
-			rescheduleAlarm();
-			runDueTasks();
-		} else if (LOG.isLoggable(INFO)) {
-			LOG.info("Ignoring alarm with PID " + extraPid
-					+ ", current PID is " + currentPid);
-		}
->>>>>>> 464ba182
 	}
 
 	private void runDueTasks() {
